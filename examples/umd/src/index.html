<!DOCTYPE html>
<html>
<head>
    <meta charset="UTF-8">
    <meta name="viewport" content="width=device-width, initial-scale=1.0">
    <meta http-equiv="X-UA-Compatible" content="ie=edge">
    <title>Virgil E3Kit SDK UMD example</title>
</head>
<body>
<<<<<<< HEAD
    <p>
        This demo works only in one session (without refresh)!
    </p>
    <p>
        <label>
            input file:
            <br />
            <input id="file-input" type="file" />
        </label>
    </p>
    <p>
        <label>
            file key (only for decrypt):
            <br />
            <input id="file-key-input" type="text" />
        </label>
    </p>
    <button onclick="encrypt()">encrypt</button>
    <button onclick="decrypt()">decrypt</button>
    <script type="text/javascript" src="https://unpkg.com/@virgilsecurity/e3kit-browser@^2.0.0/dist/browser.asmjs.umd.js"></script>
=======
    <script src="https://unpkg.com/@virgilsecurity/e3kit-browser@^2.3.3/dist/browser.umd.js"></script>
>>>>>>> 71b14ee8
    <script type="text/javascript">
        const API_URL = 'http://localhost:8080';

        const createGetToken = identity => async () => {
            const response = await fetch(
            `${API_URL}/virgil-jwt?identity=${identity}`);
            const { virgil_jwt: virgilJwt } = await response.json();
            return virgilJwt;
        };

<<<<<<< HEAD
        const sdk = (async () => {
            let message;
            try {
                const eThree = await E3kit.EThree.initialize(getToken);
                await eThree.register();
                await eThree.backupPrivateKey('pa$$w0rd');
                const encryptedMessage = await eThree.encrypt('Success');
                message = await eThree.decrypt(encryptedMessage);

                return eThree;
            } catch (error) {
                message = error.toString();
            } finally {
                showInfo(message);
=======
        const log = (message) => {
            const paragraph = document.createElement('p');
            const textNode = document.createTextNode(message);
            paragraph.appendChild(textNode);
            document.body.appendChild(paragraph);
        };

        (async () => {
            try {
                const { EThree } = E3kit;
                const alice = await EThree.initialize(createGetToken(`alice-${Math.random()}`));
                const bob = await EThree.initialize(createGetToken(`bob-${Math.random()}`));

                log("Alice registers...");
                await alice.register();

                log("Alice creates private key backup...");
                await alice.backupPrivateKey("alice_pa$$w0rd");

                log("Bob registers...");
                await bob.register();

                log("Bob creates private key backup...");
                await bob.backupPrivateKey("bob_pa$$w0rd");

                log("Alice searches for Bob's card...");
                const bobCard = await alice.findUsers(bob.identity);

                log("Alice encrypts message for Bob...");
                const encryptedForBob = await alice.encrypt("Hello Bob!", bobCard);

                log("Bob searches for Alice's card...");
                const aliceCard = await bob.findUsers(alice.identity);

                log("Bob decrypts the message...");
                const decryptedByBob = await bob.decrypt(encryptedForBob, aliceCard);

                log("Decrypted message: " + decryptedByBob);

                const groupId = "AliceAndBobGroup";

                log("Alice creates a group with Bob...")
                const aliceGroup = await alice.createGroup(groupId, bobCard);

                log("Alice encrypts message for the group...")
                const encryptedForGroup = await aliceGroup.encrypt("Hello group!");

                log("Bob loads the group by ID from the Cloud...")
                const bobGroup = await bob.loadGroup(groupId, aliceCard);

                log("Bob decrypts the group message...")
                const decryptedByGroup = await bobGroup.decrypt(
                    encryptedForGroup,
                    aliceCard
                );

                log("Decrypted group message: " + decryptedByGroup);

                log("Alice deletes group...");
                await alice.deleteGroup(groupId);

                log("Alice deletes private key backup...");
                await alice.resetPrivateKeyBackup();

                log("Alice unregisters...");
                await alice.unregister();

                log("Bob deletes private key backup...");
                await bob.resetPrivateKeyBackup();
                log("Bob unregisters...");
                await bob.unregister();

                log("Success");
            } catch (error) {
                log(error.toString());
>>>>>>> 71b14ee8
            }
        })();

        async function encrypt() {
            const eThree = await sdk;

            const abortController = new AbortController();
            // You can get file from <input id="file-input" type="file" /> html tag or
            // create with File API
            const file = document.getElementById('file-input').files[0];

            const { encryptedSharedFile, fileKey } = await eThree.encryptSharedFile(file, {
                signal: abortController.signal,
                chunkSize: 65536, // default chunk is 64kb
                onProgress: ({ bytesProcessed, fileSize }) => {
                    // use this callback to draw a progress bar
                }
            });
            download(encryptedSharedFile);
            showInfo('File Key:' + fileKey.toString('base64'))
        }


        async function decrypt() {
            const eThree = await sdk;

            const abortController = new AbortController();
            // You can get file from <input id="file-input" type="file" /> html tag or
            // create with File API
            const encryptedFile = document.getElementById('file-input').files[0];
            const fileKey = document.getElementById('file-key-input').value;

            const decryptedSharedFile = await eThree.decryptSharedFile(encryptedFile, fileKey, undefined, {
                signal: abortController.signal,
                chunkSize: 65536, // default chunk is 64kb
                onProgress: ({ bytesProcessed, fileSize }) => {
                    // use this callback to draw a progress bar
                }
            })

            download(decryptedSharedFile)
        }


        function download(file) {
            var element = document.createElement('a');
            element.setAttribute('href', URL.createObjectURL(file));
            element.setAttribute('download', file.name);

            element.style.display = 'none';
            document.body.appendChild(element);

            element.click();

            document.body.removeChild(element);
        }

        function showInfo(message) {
            const paragraph = document.createElement('p');
            const textNode = document.createTextNode(message);
            paragraph.appendChild(textNode);
            document.body.appendChild(paragraph);
        }

    </script>
</body>
</html><|MERGE_RESOLUTION|>--- conflicted
+++ resolved
@@ -7,7 +7,6 @@
     <title>Virgil E3Kit SDK UMD example</title>
 </head>
 <body>
-<<<<<<< HEAD
     <p>
         This demo works only in one session (without refresh)!
     </p>
@@ -27,10 +26,8 @@
     </p>
     <button onclick="encrypt()">encrypt</button>
     <button onclick="decrypt()">decrypt</button>
+    <button onclick="demo()">run demo</button>
     <script type="text/javascript" src="https://unpkg.com/@virgilsecurity/e3kit-browser@^2.0.0/dist/browser.asmjs.umd.js"></script>
-=======
-    <script src="https://unpkg.com/@virgilsecurity/e3kit-browser@^2.3.3/dist/browser.umd.js"></script>
->>>>>>> 71b14ee8
     <script type="text/javascript">
         const API_URL = 'http://localhost:8080';
 
@@ -41,11 +38,10 @@
             return virgilJwt;
         };
 
-<<<<<<< HEAD
         const sdk = (async () => {
             let message;
             try {
-                const eThree = await E3kit.EThree.initialize(getToken);
+                const eThree = await E3kit.EThree.initialize(createGetToken(`shared-file-${Math.random()}`));
                 await eThree.register();
                 await eThree.backupPrivateKey('pa$$w0rd');
                 const encryptedMessage = await eThree.encrypt('Success');
@@ -55,8 +51,10 @@
             } catch (error) {
                 message = error.toString();
             } finally {
-                showInfo(message);
-=======
+                log(message);
+            }
+        })();
+
         const log = (message) => {
             const paragraph = document.createElement('p');
             const textNode = document.createTextNode(message);
@@ -64,7 +62,7 @@
             document.body.appendChild(paragraph);
         };
 
-        (async () => {
+        const demo = async () => {
             try {
                 const { EThree } = E3kit;
                 const alice = await EThree.initialize(createGetToken(`alice-${Math.random()}`));
@@ -132,9 +130,8 @@
                 log("Success");
             } catch (error) {
                 log(error.toString());
->>>>>>> 71b14ee8
             }
-        })();
+        };
 
         async function encrypt() {
             const eThree = await sdk;
@@ -152,7 +149,7 @@
                 }
             });
             download(encryptedSharedFile);
-            showInfo('File Key:' + fileKey.toString('base64'))
+            log('File Key:' + fileKey.toString('base64'))
         }
 
 
@@ -176,7 +173,6 @@
             download(decryptedSharedFile)
         }
 
-
         function download(file) {
             var element = document.createElement('a');
             element.setAttribute('href', URL.createObjectURL(file));
@@ -190,13 +186,6 @@
             document.body.removeChild(element);
         }
 
-        function showInfo(message) {
-            const paragraph = document.createElement('p');
-            const textNode = document.createTextNode(message);
-            paragraph.appendChild(textNode);
-            document.body.appendChild(paragraph);
-        }
-
     </script>
 </body>
 </html>