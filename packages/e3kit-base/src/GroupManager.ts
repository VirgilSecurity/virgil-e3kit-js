--- conflicted
+++ resolved
@@ -69,20 +69,11 @@
                 initiatorCard.publicKey,
             );
         } catch (err) {
-<<<<<<< HEAD
-            if (err.name === 'GroupTicketDoesntExistError') {
-                await localGroupStorage.delete(sessionId);
-                throw new GroupError(
-                    GroupErrorCode.RemoteGroupNotFound,
-                    'Group with given id and initiator could not be found',
-                );
-=======
             if (
                 err.name === 'GroupTicketDoesntExistError' ||
                 err.name === 'GroupTicketNoAccessError'
             ) {
-                await this._localGroupStorage.delete(sessionId);
->>>>>>> 8b85a173
+                await localGroupStorage.delete(sessionId);
             }
             switch (err.name) {
                 case 'GroupTicketDoesntExistError':
@@ -121,22 +112,10 @@
             ? { epochNumber }
             : { ticketCount: MAX_EPOCHS_IN_GROUP_SESSION };
 
-<<<<<<< HEAD
-        const localGroupStorage = await this.getLocalGroupStorage();
-        const rawGroup = await localGroupStorage.retrieve(sessionId, options);
-
-        if (!rawGroup) return null;
-
-        return new Group({
-            initiator: rawGroup.info.initiator,
-            tickets: rawGroup.tickets,
-            privateKeyLoader: this._privateKeyLoader,
-            cardManager: this._cardManager,
-            groupManager: this,
-        });
-=======
-        try {
-            const rawGroup = await this._localGroupStorage.retrieve(sessionId, options);
+        const localGroupStorage = await this.getLocalGroupStorage();
+
+        try {
+            const rawGroup = await localGroupStorage.retrieve(sessionId, options);
             if (!rawGroup) return null;
             return new Group({
                 initiator: rawGroup.info.initiator,
@@ -154,7 +133,6 @@
             }
             throw error;
         }
->>>>>>> 8b85a173
     }
 
     async addAccess(sessionId: string, allowedCards: ICard[]) {
