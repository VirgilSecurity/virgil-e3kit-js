{
    "name": "@virgilsecurity/e3kit-base",
    "version": "0.6.0-beta.3",
    "description": "End-to-end encryption with multiple device support powered by Virgil Security",
    "main": "./dist/e3kit-base.cjs.js",
    "module": "./dist/e3kit-base.es.js",
    "typings": "./dist/types/index.d.ts",
    "files": [
        "dist"
    ],
    "repository": "https://github.com/VirgilSecurity/virgil-e3kit-js/tree/master/packages/e3kit-base",
    "author": "Virgil Security Inc. <support@virgilsecurity.com>",
    "license": "BSD-3-Clause",
    "scripts": {
        "build": "rollup -c",
        "clean": "rimraf .rpt2_cache dist",
        "prepare": "npm run clean && npm run build",
        "test": "mocha -r ts-node/register src/__tests__/*.test.ts"
    },
    "dependencies": {
        "@types/abstract-leveldown": "^5.0.1",
        "@types/levelup": "^3.1.1",
        "@types/memdown": "^3.0.0",
        "@virgilsecurity/crypto-types": "^0.2.0",
        "@virgilsecurity/keyknox": "next",
        "@virgilsecurity/sdk-crypto": "^0.4.5",
<<<<<<< HEAD
        "levelup": "^4.3.2",
        "memdown": "^5.1.0",
        "subleveldown": "^4.1.4",
        "virgil-pythia": "^0.3.1",
=======
        "virgil-pythia": "^0.3.4",
>>>>>>> ce487046
        "virgil-sdk": "next"
    },
    "devDependencies": {
        "@types/chai": "^4.2.3",
        "@types/chai-as-promised": "^7.1.2",
        "@types/mocha": "^5.2.7",
        "@types/sinon": "^7.5.0",
        "@virgilsecurity/base-crypto": "^0.6.1",
        "chai": "^4.2.0",
        "chai-as-promised": "^7.1.1",
        "mocha": "^6.2.1",
        "rimraf": "^3.0.0",
        "rollup": "^1.21.4",
        "rollup-plugin-typescript2": "^0.24.2",
        "sinon": "^7.5.0",
        "ts-node": "^8.4.1",
        "typescript": "^3.6.3"
    },
    "publishConfig": {
        "access": "public"
    }
}<|MERGE_RESOLUTION|>--- conflicted
+++ resolved
@@ -20,28 +20,24 @@
     "dependencies": {
         "@types/abstract-leveldown": "^5.0.1",
         "@types/levelup": "^3.1.1",
-        "@types/memdown": "^3.0.0",
         "@virgilsecurity/crypto-types": "^0.2.0",
         "@virgilsecurity/keyknox": "next",
         "@virgilsecurity/sdk-crypto": "^0.4.5",
-<<<<<<< HEAD
         "levelup": "^4.3.2",
-        "memdown": "^5.1.0",
         "subleveldown": "^4.1.4",
-        "virgil-pythia": "^0.3.1",
-=======
         "virgil-pythia": "^0.3.4",
->>>>>>> ce487046
         "virgil-sdk": "next"
     },
     "devDependencies": {
         "@types/chai": "^4.2.3",
         "@types/chai-as-promised": "^7.1.2",
+        "@types/memdown": "^3.0.0",
         "@types/mocha": "^5.2.7",
         "@types/sinon": "^7.5.0",
         "@virgilsecurity/base-crypto": "^0.6.1",
         "chai": "^4.2.0",
         "chai-as-promised": "^7.1.1",
+        "memdown": "^5.1.0",
         "mocha": "^6.2.1",
         "rimraf": "^3.0.0",
         "rollup": "^1.21.4",
