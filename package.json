--- conflicted
+++ resolved
@@ -51,16 +51,7 @@
     "devDependencies": {
         "@types/mocha": "^5.2.5",
         "@types/uuid": "^3.4.4",
-<<<<<<< HEAD
-        "@virgilsecurity/base-crypto": "^0.4.4",
-        "@virgilsecurity/core-foundation": "^0.1.0",
         "@virgilsecurity/key-storage-rn": "next",
-        "@virgilsecurity/keyknox": "next",
-        "@virgilsecurity/pythia-crypto": "^0.1.0",
-        "@virgilsecurity/sdk-crypto": "^0.4.4",
-=======
-        "@virgilsecurity/key-storage-rn": "next",
->>>>>>> 4a714010
         "abort-controller": "^3.0.0",
         "builtin-modules": "^3.1.0",
         "copy": "^0.3.2",
